--- conflicted
+++ resolved
@@ -600,11 +600,8 @@
     #         category_status, eval_models=eval_models, eval_categories=eval_categories
     #     )
 
-<<<<<<< HEAD
-=======
     wandb_project = os.getenv("WANDB_PROJECT")
 
->>>>>>> 55cf4130
     if wandb_project:
         # Initialize WandB and log results
         init_wandb(wandb_project)
